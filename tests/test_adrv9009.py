# flake8: noqa

import pytest

import adijif


@pytest.mark.parametrize("solver", ["gekko", "CPLEX"])
@pytest.mark.parametrize("converter", ["adrv9009_rx", "adrv9009_tx"])
def test_adrv9009_rxtx_ad9528_solver_compact(solver, converter):
    vcxo = 122.88e6

    sys = adijif.system(converter, "ad9528", "xilinx", vcxo, solver=solver)

    # Get Converter clocking requirements
    sys.converter.sample_clock = 122.88e6

    if converter == "adrv9009_rx":
        sys.converter.decimation = 4
    else:
        sys.converter.interpolation = 4

    sys.converter.L = 2
    sys.converter.M = 4
    sys.converter.N = 16
    sys.converter.Np = 16

    sys.converter.K = 32
    sys.converter.F = 4
    assert sys.converter.S == 1
    # sys.Debug_Solver = True

    assert 9830.4e6 / 2 == sys.converter.bit_clock
    assert sys.converter.multiframe_clock == 7.68e6 / 2  # LMFC
    assert sys.converter.device_clock == 9830.4e6 / 2 / 40

    # Set FPGA config
    sys.fpga.setup_by_dev_kit_name("zc706")
    sys.fpga.out_clk_select = "XCVR_REFCLK"
    sys.fpga.force_qpll = True

    # Set clock chip
    sys.clock.d = [*range(1, 257)]  # Limit output dividers

    cfg = sys.solve()
    # print(cfg)
    from pprint import pprint

    pprint(cfg)

    ref = {
<<<<<<< HEAD
        "gekko": {"clock": {"r1": 1, "n2": 8, "m1": 4, "out_dividers": [1, 8, 256]}},
        "CPLEX": {"clock": {"r1": 1, "n2": 8, "m1": 4, "out_dividers": [1, 8, 256]}},
=======
        "gekko": {
            "clock": {"r1": 2, "n2": 16, "m1": 4, "out_dividers": [1, 8, 32, 256]}
        },
        "CPLEX": {"clock": {"r1": 2, "n2": 16, "m1": 4, "out_dividers": [1, 8, 256]}},
>>>>>>> 80f452c5
    }

    assert cfg["clock"]["r1"] == ref[solver]["clock"]["r1"]
    assert cfg["clock"]["n2"] == ref[solver]["clock"]["n2"]
    assert cfg["clock"]["m1"] == ref[solver]["clock"]["m1"]
    assert (
        cfg["clock"]["output_clocks"][f"{converter.upper()}_fpga_ref_clk"]["rate"] == 122880000.0
    )  # 98304000
    for div in cfg["clock"]["out_dividers"]:
        assert div in ref[solver]["clock"]["out_dividers"]


@pytest.mark.parametrize("solver", ["gekko", "CPLEX"])
def test_adrv9009_ad9528_solver_compact(solver):
    vcxo = 122.88e6
    sys = adijif.system("adrv9009", "ad9528", "xilinx", vcxo, solver=solver)

    # Rx
    sys.converter.adc.sample_clock = 122.88e6
    sys.converter.adc.decimation = 4
    sys.converter.adc.L = 2
    sys.converter.adc.M = 4
    sys.converter.adc.N = 16
    sys.converter.adc.Np = 16

    sys.converter.adc.K = 32
    sys.converter.adc.F = 4
    assert sys.converter.adc.S == 1

    assert 9830.4e6 / 2 == sys.converter.adc.bit_clock
    assert sys.converter.adc.multiframe_clock == 7.68e6 / 2  # LMFC
    assert sys.converter.adc.device_clock == 9830.4e6 / 2 / 40

    # Tx
    sys.converter.dac.sample_clock = 122.88e6
    sys.converter.dac.interpolation = 4
    sys.converter.dac.L = 2
    sys.converter.dac.M = 4
    sys.converter.dac.N = 16
    sys.converter.dac.Np = 16

    sys.converter.dac.K = 32
    sys.converter.dac.F = 4
    assert sys.converter.dac.S == 1

    assert 9830.4e6 / 2 == sys.converter.dac.bit_clock
    assert sys.converter.dac.multiframe_clock == 7.68e6 / 2  # LMFC
    assert sys.converter.dac.device_clock == 9830.4e6 / 2 / 40

    # Set FPGA config
    sys.fpga.setup_by_dev_kit_name("zc706")
    sys.fpga.out_clk_select = "XCVR_REFCLK"
    sys.fpga.force_qpll = True

    # Set clock chip
    sys.clock.d = [*range(1, 257)]  # Limit output dividers

    if solver == "gekko":
        with pytest.raises(AssertionError):
            cfg = sys.solve()
        pytest.xfail("gekko currently unsupported")

    cfg = sys.solve()
    print(cfg)

    ref = {
<<<<<<< HEAD
        "gekko": {"clock": {"r1": 1, "n2": 8, "m1": 4, "out_dividers": [1, 8, 256]}},
        "CPLEX": {"clock": {"r1": 1, "n2": 6, "m1": 5, "out_dividers": [1, 6, 192]}},
=======
        "gekko": {
            "clock": {"r1": 2, "n2": 16, "m1": 4, "out_dividers": [1, 8, 32, 256]}
        },
        "CPLEX": {"clock": {"r1": 2, "n2": 16, "m1": 4, "out_dividers": [1, 8, 256]}},
>>>>>>> 80f452c5
    }

    assert cfg["clock"]["r1"] == ref[solver]["clock"]["r1"]
    assert cfg["clock"]["n2"] == ref[solver]["clock"]["n2"]
    assert cfg["clock"]["m1"] == ref[solver]["clock"]["m1"]

    output_clocks = cfg["clock"]["output_clocks"]
    assert output_clocks["adc_fpga_ref_clk"]["rate"] == 122880000.0
    assert output_clocks["dac_fpga_ref_clk"]["rate"] == 122880000.0

    for div in cfg["clock"]["out_dividers"]:
        assert div in ref[solver]["clock"]["out_dividers"]


@pytest.mark.parametrize("solver", ["gekko", "CPLEX"])
def test_adrv9009_ad9528_quick_config(solver):
    vcxo = 122.88e6

    sys = adijif.system("adrv9009", "ad9528", "xilinx", vcxo, solver=solver)
    sys.converter.adc.sample_clock = 122.88e6
    sys.converter.dac.sample_clock = 122.88e6

    sys.converter.adc.decimation = 4
    sys.converter.dac.interpolation = 4

    mode_rx = "17"
    mode_tx = "6"
    sys.converter.adc.set_quick_configuration_mode(mode_rx, "jesd204b")
    sys.converter.dac.set_quick_configuration_mode(mode_tx, "jesd204b")

    assert sys.converter.adc.L == 2
    assert sys.converter.adc.M == 4
    assert sys.converter.adc.N == 16
    assert sys.converter.adc.Np == 16

    assert sys.converter.dac.L == 2
    assert sys.converter.dac.M == 4
    assert sys.converter.dac.N == 16
    assert sys.converter.dac.Np == 16

    sys.converter.adc._check_clock_relations()
    sys.converter.dac._check_clock_relations()

    sys.fpga.setup_by_dev_kit_name("zc706")

    if solver == "gekko":
        with pytest.raises(AssertionError):
            cfg = sys.solve()
        pytest.xfail("gekko currently unsupported")

    cfg = sys.solve()<|MERGE_RESOLUTION|>--- conflicted
+++ resolved
@@ -49,15 +49,8 @@
     pprint(cfg)
 
     ref = {
-<<<<<<< HEAD
         "gekko": {"clock": {"r1": 1, "n2": 8, "m1": 4, "out_dividers": [1, 8, 256]}},
         "CPLEX": {"clock": {"r1": 1, "n2": 8, "m1": 4, "out_dividers": [1, 8, 256]}},
-=======
-        "gekko": {
-            "clock": {"r1": 2, "n2": 16, "m1": 4, "out_dividers": [1, 8, 32, 256]}
-        },
-        "CPLEX": {"clock": {"r1": 2, "n2": 16, "m1": 4, "out_dividers": [1, 8, 256]}},
->>>>>>> 80f452c5
     }
 
     assert cfg["clock"]["r1"] == ref[solver]["clock"]["r1"]
@@ -124,15 +117,8 @@
     print(cfg)
 
     ref = {
-<<<<<<< HEAD
         "gekko": {"clock": {"r1": 1, "n2": 8, "m1": 4, "out_dividers": [1, 8, 256]}},
         "CPLEX": {"clock": {"r1": 1, "n2": 6, "m1": 5, "out_dividers": [1, 6, 192]}},
-=======
-        "gekko": {
-            "clock": {"r1": 2, "n2": 16, "m1": 4, "out_dividers": [1, 8, 32, 256]}
-        },
-        "CPLEX": {"clock": {"r1": 2, "n2": 16, "m1": 4, "out_dividers": [1, 8, 256]}},
->>>>>>> 80f452c5
     }
 
     assert cfg["clock"]["r1"] == ref[solver]["clock"]["r1"]
